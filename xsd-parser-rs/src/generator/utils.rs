use roxmltree::Namespace;

pub fn split_comment_line(s: &str, max_len: usize, indent: usize) -> String {
    let indent_str = " ".repeat(indent);

    let mut splitted = format!("{}//", indent_str);
    let mut current_line_length = indent + 2;
    for word in s.split_whitespace() {
        let len = word.len();
        if current_line_length + len < max_len {
            splitted = format!("{} {}", splitted, word);
            current_line_length += 1 + len;
        } else {
            splitted = format!("{}\n{}// {}", splitted, indent_str, word);
            current_line_length = indent + 3 + len;
        }
    }
    format!("{}\n", splitted)
}

pub fn match_built_in_type(type_name: &str, xsd_ns: &Option<Namespace>) -> Option<&'static str> {
    let (prefix, name) = split_name(type_name);
    let xsd_prefix = xsd_ns.as_ref().and_then(|ns| ns.name());
    if xsd_prefix != prefix {
        return None;
    }
    let res = match name {
        "hexBinary" => "String",
        "base64Binary" => "String",

        "boolean" => "bool",

        "integer" => "xs::Integer",
        "nonNegativeInteger" => "xs::Integer",
        "positiveInteger" => "xs::Integer",
        "nonPositiveInteger" => "xs::Integer",
        "negativeInteger" => "xs::Integer",

        "long" => "i64",
        "int" => "i32",
        "short" => "i16",
        "byte" => "i8",

        "unsignedLong" => "u64",
        "unsignedInt" => "u32",
        "unsignedShort" => "u16",
        "unsignedByte" => "u8",

        "decimal" => "xs::Decimal",

        "double" => "f64",
        "float" => "f64",

<<<<<<< HEAD
        "xs:date" => "xs::Date",
        "xs:time" => "xs::Time",
        "xs:dateTime" => "xs::DateTime",
        "xs:dateTimeStamp" => "xs::DateTimeStamp",
=======
        // TODO: might use types from chrono crate instead, but with a wrap that implements Yaserde
        // (de)serialization. For that we need to use the "flatten" from yaserde, as it will be
        // updated on the crates.io.
        "date" => "String",
        "time" => "String",
        "dateTime" => "String",
        "dateTimeStamp" => "String",
>>>>>>> 1c1ed8f8

        "duration" => "xs::Duration",

<<<<<<< HEAD
        "xs:gDay" => "xs::GDay",
        "xs:gMonth" => "xs::GMonth",
        "xs:gMonthDay" => "xs::GMonthDay",
        "xs:gYear" => "xs::GYear",
        "xs:gYearMonth" => "xs::GYearMonth",

        "xs:string" => "String",
        "xs:normalizedString" => "String",
        "xs:token" => "String",
        "xs:language" => "String",
        "xs:Name" => "String",
        "xs:NCName" => "String",
        "xs:ENTITY" => "String",
        "xs:ID" => "String",
        "xs:IDREF" => "String",
        "xs:NMTOKEN" => "String",
        "xs:anyURI" => "String",
        "xs:QName" => "String",

        "xs:NOTATION" => "String",

        "xs:anySimpleType" => "String",
=======
        // TODO: would be nice to have types with both numeric representation of value and proper
        // (de)serialization. For that we might use the "flatten" from yaserde, as it will be
        // updated on the crates.io.
        "gDay" => "String",
        "gMonth" => "String",
        "gMonthDay" => "String",
        "gYear" => "String",
        "gYearMonth" => "String",

        "string" => "String",
        "normalizedString" => "String",
        "token" => "String",
        "language" => "String",
        "Name" => "String",
        "NCName" => "String",
        "ENTITY" => "String",
        "ID" => "String",
        "IDREF" => "String",
        "NMTOKEN" => "String",
        "anyURI" => "String",
        "QName" => "String",

        "NOTATION" => "String",

        "anySimpleType" => "String",
>>>>>>> 1c1ed8f8

        // Built-in list types:
        "ENTITIES" => "Vec<String>",
        "IDREFS" => "Vec<String>",
        "NMTOKENS" => "Vec<String>",
        _ => "",
    };

    if res.is_empty() {
        None
    } else {
        Some(res)
    }
}

pub fn sanitize(s: String) -> String {
    if s.is_empty() {
        s
    } else if s.chars().next().unwrap().is_numeric() || RS_KEYWORDS.contains(&s.as_str()) {
        format!("_{}", s)
    } else {
        s
    }
}

pub fn filter_type_name(name: &str) -> String {
    fn is_valid_symbol(c: char) -> bool {
        (c.is_alphanumeric() || c == '_') && c.is_ascii() && !c.is_whitespace()
    }

    name.chars().filter(|c| is_valid_symbol(*c)).collect()
}

pub fn split_name(name: &str) -> (Option<&str>, &str) {
    match name.find(':') {
        Some(index) => (Some(&name[0..index]), &name[index + 1..]),
        None => (None, name),
    }
}

const RS_KEYWORDS: &[&str] = &[
    "abstract",
    "alignof",
    "as",
    "become",
    "box",
    "break",
    "const",
    "continue",
    "crate",
    "do",
    "else",
    "enum",
    "extern crate",
    "extern",
    "false",
    "final",
    "fn",
    "for",
    "if let",
    "if",
    "impl",
    "in",
    "let",
    "loop",
    "macro",
    "match",
    "mod",
    "move",
    "mut",
    "offsetof",
    "override",
    "priv",
    "proc",
    "pub",
    "pure",
    "ref",
    "return",
    "Self",
    "self",
    "sizeof",
    "static",
    "struct",
    "super",
    "trait",
    "true",
    "type",
    "typeof",
    "unsafe",
    "unsized",
    "use",
    "virtual",
    "where",
    "while",
    "yield",
];

#[cfg(test)]
mod test {
    use crate::generator::utils::{filter_type_name, match_built_in_type, split_name};

    #[test]
    fn test_filter_type_name() {
        assert_eq!(filter_type_name("SomeType"), "SomeType");
        assert_eq!(filter_type_name("Some-Type"), "SomeType");
        assert_eq!(filter_type_name("Some Type"), "SomeType");
        assert_eq!(filter_type_name("Some@Type"), "SomeType");
        assert_eq!(filter_type_name("Some❤Type"), "SomeType");
        assert_eq!(filter_type_name("Some_Type"), "Some_Type");

        assert_eq!(
            filter_type_name("http://www.w3.org/2005/08/addressing/reply"),
            "httpwwww3org200508addressingreply"
        );
        assert_eq!(
            filter_type_name("https://www.youtube.com/watch?v=dQw4w9WgXcQ"),
            "httpswwwyoutubecomwatchvdQw4w9WgXcQ"
        );
    }

    #[test]
    fn test_split_name() {
        assert_eq!(split_name("xs:Type"), (Some("xs"), "Type"));
        assert_eq!(split_name("xsType"), (None, "xsType"));
    }

    #[test]
    fn test_match_built_in_types() {
        let xsd_ns = Some(
            roxmltree::Document::parse(
                r#"<xsd:schema xmlns:xsd="http://www.w3.org/2001/XMLSchema"/>"#,
            )
            .unwrap()
            .root_element()
            .namespaces()[0]
                .clone(),
        );

        let match_type = |name| match_built_in_type(name, &xsd_ns);

        assert_eq!(match_type("xsd:string"), Some("String"));
        assert!(match_type("xs:string").is_none());
    }
}<|MERGE_RESOLUTION|>--- conflicted
+++ resolved
@@ -51,55 +51,18 @@
         "double" => "f64",
         "float" => "f64",
 
-<<<<<<< HEAD
-        "xs:date" => "xs::Date",
-        "xs:time" => "xs::Time",
-        "xs:dateTime" => "xs::DateTime",
-        "xs:dateTimeStamp" => "xs::DateTimeStamp",
-=======
-        // TODO: might use types from chrono crate instead, but with a wrap that implements Yaserde
-        // (de)serialization. For that we need to use the "flatten" from yaserde, as it will be
-        // updated on the crates.io.
-        "date" => "String",
-        "time" => "String",
-        "dateTime" => "String",
-        "dateTimeStamp" => "String",
->>>>>>> 1c1ed8f8
+        "date" => "xs::Date",
+        "time" => "xs::Time",
+        "dateTime" => "xs::DateTime",
+        "dateTimeStamp" => "xs::DateTimeStamp",
 
         "duration" => "xs::Duration",
 
-<<<<<<< HEAD
-        "xs:gDay" => "xs::GDay",
-        "xs:gMonth" => "xs::GMonth",
-        "xs:gMonthDay" => "xs::GMonthDay",
-        "xs:gYear" => "xs::GYear",
-        "xs:gYearMonth" => "xs::GYearMonth",
-
-        "xs:string" => "String",
-        "xs:normalizedString" => "String",
-        "xs:token" => "String",
-        "xs:language" => "String",
-        "xs:Name" => "String",
-        "xs:NCName" => "String",
-        "xs:ENTITY" => "String",
-        "xs:ID" => "String",
-        "xs:IDREF" => "String",
-        "xs:NMTOKEN" => "String",
-        "xs:anyURI" => "String",
-        "xs:QName" => "String",
-
-        "xs:NOTATION" => "String",
-
-        "xs:anySimpleType" => "String",
-=======
-        // TODO: would be nice to have types with both numeric representation of value and proper
-        // (de)serialization. For that we might use the "flatten" from yaserde, as it will be
-        // updated on the crates.io.
-        "gDay" => "String",
-        "gMonth" => "String",
-        "gMonthDay" => "String",
-        "gYear" => "String",
-        "gYearMonth" => "String",
+        "gDay" => "xs::GDay",
+        "gMonth" => "xs::GMonth",
+        "gMonthDay" => "xs::GMonthDay",
+        "gYear" => "xs::GYear",
+        "gYearMonth" => "xs::GYearMonth",
 
         "string" => "String",
         "normalizedString" => "String",
@@ -117,7 +80,6 @@
         "NOTATION" => "String",
 
         "anySimpleType" => "String",
->>>>>>> 1c1ed8f8
 
         // Built-in list types:
         "ENTITIES" => "Vec<String>",
